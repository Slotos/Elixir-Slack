defmodule Slack.Mixfile do
  use Mix.Project

  def project do
    [
      app: :slack,
<<<<<<< HEAD
      version: "0.19.0",
=======
      version: "0.18.0",
>>>>>>> 86516cf3
      elixir: "~> 1.2",
      elixirc_paths: elixirc_paths(Mix.env()),
      name: "Slack",
      deps: deps(),
      docs: docs(),
      source_url: "https://github.com/BlakeWilliams/Elixir-Slack",
      description: "A Slack Real Time Messaging API client.",
      package: package()
    ]
  end

  defp elixirc_paths(:test), do: ["lib", "test/support"]
  defp elixirc_paths(_), do: ["lib"]

  def application do
    [applications: [:logger, :httpoison, :hackney, :crypto, :websocket_client]]
  end

  defp deps do
    [
      {:httpoison, "~> 1.2"},
      {:websocket_client, "~> 1.2.4"},
      {:poison, "~> 3.0"},
      {:ex_doc, "~> 0.19", only: :dev},
      {:credo, "~> 0.5", only: [:dev, :test]},
      {:plug, "~> 1.6", only: :test},
      {:cowboy, "~> 1.0.0", only: :test}
    ]
  end

  def docs do
    [
      {:main, Slack},
      {:assets, "guides/assets"},
      {:extra_section, "GUIDES"},
      {:extras, ["guides/token_generation_instructions.md"]}
    ]
  end

  defp package do
    %{
      maintainers: ["Blake Williams"],
      licenses: ["MIT"],
      links: %{
        Github: "https://github.com/BlakeWilliams/Elixir-Slack",
        Documentation: "http://hexdocs.pm/slack/"
      }
    }
  end
end<|MERGE_RESOLUTION|>--- conflicted
+++ resolved
@@ -4,11 +4,7 @@
   def project do
     [
       app: :slack,
-<<<<<<< HEAD
       version: "0.19.0",
-=======
-      version: "0.18.0",
->>>>>>> 86516cf3
       elixir: "~> 1.2",
       elixirc_paths: elixirc_paths(Mix.env()),
       name: "Slack",
